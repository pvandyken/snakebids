from __future__ import annotations

import itertools as it
import json
import operator as op
import textwrap
from math import ceil, floor, inf

import more_itertools as itx

from snakebids.types import ZipLists


def quote_wrap(val: str) -> str:
    return json.dumps(val, ensure_ascii=False)


def format_zip_lists(
    zip_list: ZipLists, max_width: int | float | None = None, tabstop: int = 4
) -> str:
    table = [_format_zip_row(key, row) for key, row in zip_list.items()]
    widths = [max(len(val) for val in col) for col in zip(*table)]
    aligned = _align_zip_table(table, widths)
    elided_cols = it.chain(
        # max width reduces for the indent, plus 2 for the closing "]," on each line
        _elide_zip_table(aligned, widths, max_width=(max_width or inf) - tabstop - 2),
        [["],\n"] * len(table)],
    )
    return "".join(
        [
            "{\n",
            textwrap.indent("".join(itx.flatten(zip(*elided_cols))), " " * tabstop),
            "}",
        ]
    )


def _format_zip_row(key: str, row: list[str]) -> list[str]:
    formatted_values = [
        quote_wrap(val) + sep
        for val, sep in it.zip_longest(row, it.repeat(", ", len(row) - 1), fillvalue="")
    ]
    return [f"{quote_wrap(key)}: "] + ["[" + formatted_values[0]] + formatted_values[1:]


def _align_zip_table(table: list[list[str]], widths: list[int]) -> list[list[str]]:
    output: list[list[str]] = []
    for row in table:
        spaces = [" " * (width - len(val)) for val, width in zip(row, widths)]
        output.append(list(it.starmap(op.add, zip(row, spaces))))
    return output


def _elide_zip_table(
    table: list[list[str]], widths: list[int], max_width: int | float
) -> list[list[str]] | list[tuple[str]] | list[list[str] | tuple[str]]:
    def new_col(val: str):
        return [[val] * len(table)]

    overflow = int(max(sum(widths) - (max_width or inf), 0))
    elision = _find_elision(list(widths), slice(0, 0), overflow)
    cols = list(zip(*table))
    if elision != slice(0, 0):
<<<<<<< HEAD
        return list(
            it.chain(
                cols[: elision.start]
                if elision.start > 1
                else [cols[0]] + new_col("["),
                new_col("..."),
                (new_col(" ") if elision.stop - elision.start < len(cols) - 1 else []),
                cols[elision.stop :],
            )
=======
        return it.chain(
            cols[: elision.start] if elision.start > 1 else [cols[0], *new_col("[")],
            new_col("..."),
            (new_col(" ") if elision.stop - elision.start < len(cols) - 1 else []),
            cols[elision.stop :],
>>>>>>> ca7aedd3
        )
    return cols


def _find_elision(widths: list[int], excluded: slice, overflow: int) -> slice:
    # Add 4 to overflow to account for elipses
    if max(sum(widths[excluded]) - 4, 0) >= overflow:
        return excluded
    span = excluded.stop - excluded.start
    # don't let span become longer than list of values
    if span >= len(widths) - 1:
        return excluded

    # subtract 1 to account for the key, then add it back when getting the mid index
    num_vals = len(widths) - 1
    mid = floor(num_vals / 2) + 1

    # need different rules for handling exclusions of even length depending on whether
    # theres an even or odd total number of values.
    left_bias = floor if num_vals % 2 else ceil
    right_bias = ceil if num_vals % 2 else floor

    return _find_elision(
        widths,
        slice(mid - left_bias(span / 2), mid + right_bias(span / 2) + 1, 1),
        overflow,
    )<|MERGE_RESOLUTION|>--- conflicted
+++ resolved
@@ -61,23 +61,15 @@
     elision = _find_elision(list(widths), slice(0, 0), overflow)
     cols = list(zip(*table))
     if elision != slice(0, 0):
-<<<<<<< HEAD
         return list(
             it.chain(
                 cols[: elision.start]
                 if elision.start > 1
-                else [cols[0]] + new_col("["),
+                else [cols[0], *new_col("[")],
                 new_col("..."),
                 (new_col(" ") if elision.stop - elision.start < len(cols) - 1 else []),
                 cols[elision.stop :],
             )
-=======
-        return it.chain(
-            cols[: elision.start] if elision.start > 1 else [cols[0], *new_col("[")],
-            new_col("..."),
-            (new_col(" ") if elision.stop - elision.start < len(cols) - 1 else []),
-            cols[elision.stop :],
->>>>>>> ca7aedd3
         )
     return cols
 
