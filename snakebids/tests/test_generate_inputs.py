--- conflicted
+++ resolved
@@ -436,15 +436,10 @@
         target = data.draw(sb_st.bids_value(entity.match))
         decoy = data.draw(sb_st.bids_value(entity.match))
         assume(target != decoy)
-<<<<<<< HEAD
         # See note in test_filter_works_when_false_in_list
         if target.isdecimal() and decoy.isdecimal():
             assume(int(target) != int(decoy))
 
-=======
-        if target.isdecimal() and decoy.isdecimal():
-            assume(int(target) != int(decoy))
->>>>>>> c5a39082
         root = tempfile.mkdtemp(dir=tmpdir)
         dataset = BidsDataset.from_iterable(
             [
