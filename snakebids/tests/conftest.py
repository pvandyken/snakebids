--- conflicted
+++ resolved
@@ -1,9 +1,5 @@
-<<<<<<< HEAD
-# pylint: disable=redefined-outer-name
 from __future__ import annotations
 
-=======
->>>>>>> ca7aedd3
 import tempfile
 from pathlib import Path
 from typing import Optional
