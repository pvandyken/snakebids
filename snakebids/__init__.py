--- conflicted
+++ resolved
@@ -7,14 +7,14 @@
 import re
 
 from bids import BIDSLayout, BIDSLayoutIndexer
-import bids
+import bids as pybids
 
 from snakebids.snakemake_io import glob_wildcards
 
-bids.config.set_option("extension_initial_dot", True)
-
-
-# pylint: disable=function-redefined, too-many-arguments
+pybids.config.set_option("extension_initial_dot", True)
+
+
+# pylint: disable=too-many-arguments
 def bids(
     root=None,
     datatype=None,
@@ -480,15 +480,14 @@
 
 
 def __parse_search_terms(
-    participant_label=None,
-    exclude_participant_label=None
+    participant_label=None, exclude_participant_label=None
 ):
     search_terms = {}
 
     if participant_label is not None and exclude_participant_label is not None:
         print(
-            'ERROR: cannot define both participant_label and '
-            'exclude_participant_label at the same time'
+            "ERROR: cannot define both participant_label and "
+            "exclude_participant_label at the same time"
         )
         return None
 
@@ -498,20 +497,20 @@
     # participant_label and exclude_participant_label defined
     if participant_label is not None:
         if isinstance(participant_label, list):
-            search_terms['subject'] = participant_label
+            search_terms["subject"] = participant_label
         else:
-            search_terms['subject'] = [participant_label]
+            search_terms["subject"] = [participant_label]
 
     if exclude_participant_label is not None:
         # if multiple subjects to exclude, combine with with subj1|subj2|...
         if isinstance(exclude_participant_label, list):
-            exclude_string = '|'.join(exclude_participant_label)
+            exclude_string = "|".join(exclude_participant_label)
         # if not, then string is the label itself
         else:
             exclude_string = exclude_participant_label
-        search_terms['regex_search'] = True
+        search_terms["regex_search"] = True
         # regex to exclude subjects
-        search_terms['subject'] = [f'^((?!({exclude_string})).)*$']
+        search_terms["subject"] = [f"^((?!({exclude_string})).)*$"]
     return search_terms
 
 
@@ -560,47 +559,13 @@
         * ``"subj_wildcards"``
     """
 
-<<<<<<< HEAD
     search_terms = __parse_search_terms(
-        participant_label,
-        exclude_participant_label
+        participant_label, exclude_participant_label
     )
     # This should really just be an exception
     if search_terms is None:
         return None
 
-=======
-    search_terms = dict()
-
-    if participant_label is not None and exclude_participant_label is not None:
-        print(
-            "ERROR: cannot define both participant_label and "
-            "exclude_participant_label at the same time"
-        )
-        return None
-
-    # add participant_label or exclude_participant_label to search terms (if
-    # defined)
-    # we make the subject key in search_terms a list so we can have both
-    # participant_label and exclude_participant_label defined
-    if participant_label is not None:
-        if isinstance(participant_label, list):
-            search_terms["subject"] = participant_label
-        else:
-            search_terms["subject"] = [participant_label]
-
-    if exclude_participant_label is not None:
-        # if multiple subjects to exclude, combine with with subj1|subj2|...
-        if isinstance(exclude_participant_label, list):
-            exclude_string = "|".join(exclude_participant_label)
-        # if not, then string is the label itself
-        else:
-            exclude_string = exclude_participant_label
-        search_terms["regex_search"] = True
-        # regex to exclude subjects
-        search_terms["subject"] = [f"^((?!({exclude_string})).)*$"]
-
->>>>>>> c80f8774
     if os.path.exists(bids_dir):
         # generate inputs based on config
         layout = BIDSLayout(
@@ -631,13 +596,7 @@
         sessions = list()
         for input_type in inputs_config_dict["input_lists"]:
             subjects.append(
-<<<<<<< HEAD
-                set(
-                    inputs_config_dict['input_lists'][input_type]['subject']
-                )
-=======
                 set(inputs_config_dict["input_lists"][input_type]["subject"])
->>>>>>> c80f8774
             )
             if "session" in (
                 inputs_config_dict["input_lists"][input_type].keys()
@@ -673,7 +632,7 @@
     wildcard_names = list(wildcards._fields)
 
     if len(wildcard_names) == 0:
-        print(f'WARNING: no wildcards defined in {input_path}')
+        print(f"WARNING: no wildcards defined in {input_path}")
 
     input_wildcards = {}
     input_zip_lists = {}
@@ -682,9 +641,9 @@
     for i, wildcard in enumerate(wildcard_names):
         input_zip_lists[wildcard] = wildcards[i]
         input_lists[wildcard] = list(set(wildcards[i]))
-        input_wildcards[wildcard] = f'{{{wildcard}}}'
+        input_wildcards[wildcard] = f"{{{wildcard}}}"
         if len(wildcards[i]) == 0:
-            print(f'ERROR: No matching files for {input_path}')
+            print(f"ERROR: No matching files for {input_path}")
 
     return input_zip_lists, input_lists, input_wildcards
 
@@ -704,16 +663,13 @@
     # bids_tags.json, where e.g. acquisition -> acq is
     # defined.. -- then, can use wildcard_name instead
     # of out_name..
-    if wildcard_name not in ['subject', 'session']:
+    if wildcard_name not in ["subject", "session"]:
         out_name = tag
     else:
         out_name = wildcard_name
 
-    pattern = '{tag}-([a-zA-Z0-9]+)'.format(tag=tag)
-    replace = '{tag}-{{{replace}}}'.format(
-        tag=tag,
-        replace=out_name
-    )
+    pattern = "{tag}-([a-zA-Z0-9]+)".format(tag=tag)
+    replace = "{tag}-{{{replace}}}".format(tag=tag, replace=out_name)
     match = re.search(pattern, path)
     # update the path with the {wildcards} -- uses the
     # value from the string (not from the pybids
@@ -764,141 +720,50 @@
     if limit_to is None:
         limit_to = pybids_inputs.keys()
 
-<<<<<<< HEAD
     for input_name in limit_to:
         input_path = ""
         input_wildcards = {}
         input_zip_lists = {}
         input_lists = {}
-        if 'custom_path' in pybids_inputs[input_name].keys():
-=======
-    for input_name in inputs_to_iterate:
         if "custom_path" in pybids_inputs[input_name].keys():
->>>>>>> c80f8774
             # a custom path was specified for this input, skip pybids:
             # get input_wildcards by parsing path for {} entries (using a set
             # to get unique only)
             # get input_zip_lists by using glob_wildcards (but need to modify
             # to deal with multiple wildcards
 
-<<<<<<< HEAD
-            input_path = pybids_inputs[input_name]['custom_path']
+            input_path = pybids_inputs[input_name]["custom_path"]
             (
-                input_zip_lists, input_lists, input_wildcards
-            ) = __process_wildcards(
-                input_path
-            )
+                input_zip_lists,
+                input_lists,
+                input_wildcards,
+            ) = __process_wildcards(input_path)
         else:
             paths = set()
             for img in bids_layout.get(
-                **pybids_inputs[input_name]['filters'],
-                **filters
+                **pybids_inputs[input_name]["filters"], **filters
             ):
                 input_path = img.path
-                for wildcard_name in pybids_inputs[input_name]['wildcards']:
+                for wildcard_name in pybids_inputs[input_name]["wildcards"]:
                     if wildcard_name not in img.get_entities():
                         continue
                     (
                         input_path,
                         input_list,
-                        out_name
-                    ) = __process_layout_wildcard(
-                        input_path,
-                        wildcard_name
-                    )
+                        out_name,
+                    ) = __process_layout_wildcard(input_path, wildcard_name)
                     if out_name not in input_zip_lists:
                         input_zip_lists[out_name] = []
                         input_lists[out_name] = set()
                         input_wildcards[out_name] = {}
                     input_zip_lists[out_name].append(input_list)
                     input_lists[out_name].add(input_list)
-                    input_wildcards[out_name] = f'{{{out_name}}}'
+                    input_wildcards[out_name] = f"{{{out_name}}}"
                 paths.add(input_path)
-=======
-            input_path = pybids_inputs[input_name]["custom_path"]
-            wildcards = glob_wildcards(input_path)
-            wildcard_names = list(wildcards._fields)
-            if len(wildcard_names) == 0:
-                print(f"WARNING: no wildcards defined in {input_path}")
-            input_wildcards = {}
-            input_zip_lists = {}
-            input_lists = {}
-            for i, wildcard in enumerate(wildcard_names):
-                input_zip_lists[wildcard] = wildcards[i]
-                input_lists[wildcard] = list(set(wildcards[i]))
-                input_wildcards[wildcard] = f"{{{wildcard}}}"
-                if len(wildcards[i]) == 0:
-                    print(f"ERROR: No matching files for {input_path}")
-
-            out_dict["input_path"][input_name] = input_path
-            out_dict["input_zip_lists"][input_name] = input_zip_lists
-            out_dict["input_lists"][input_name] = input_lists
-            out_dict["input_wildcards"][input_name] = input_wildcards
-
-        else:
-            (imgs,) = [
-                bids_layout.get(
-                    **pybids_inputs[input_name]["filters"], **filters
-                )
-            ]
-            if len(imgs) == 0:
-                print(f"WARNING: no images found for {input_name}")
-                continue
-
-            paths = set()
-            zip_lists = {}
-            input_lists = {}
-            wildcards = {}
-            for img in imgs:
-                path = img.path
-                for wildcard_name in pybids_inputs[input_name]["wildcards"]:
-
-                    if wildcard_name in bids_tags:
-                        tag = bids_tags[wildcard_name]
-                    # if it's not in the bids_tags dictionary, then just use
-                    # the name itself as the tag
-                    else:
-                        tag = wildcard_name
-
-                    # this changes e.g. sub-001 to sub-{subject} in the path
-                    # (so snakemake can use the wildcards)
-                    if wildcard_name in img.get_entities():
-                        # HACK FIX FOR acq vs acquisition etc -- should
-                        # eventually update the bids() function to also use
-                        # bids_tags.json, where e.g. acquisition -> acq is
-                        # defined.. -- then, can use wildcard_name instead
-                        # of out_name..
-                        if wildcard_name not in ["subject", "session"]:
-                            out_name = tag
-                        else:
-                            out_name = wildcard_name
-
-                        if out_name not in zip_lists:
-                            zip_lists[out_name] = []
-                            input_lists[out_name] = set()
-                            wildcards[out_name] = {}
-
-                        pattern = "{tag}-([a-zA-Z0-9]+)".format(tag=tag)
-                        replace = "{tag}-{{{replace}}}".format(
-                            tag=tag, replace=out_name
-                        )
-                        match = re.search(pattern, path)
-                        replaced = re.sub(pattern, replace, path)
-                        # update the path with the {wildcards} -- uses the
-                        # value from the string (not from the pybids
-                        # entities), since that has issues with integer
-                        # formatting (e.g. for run=01)
-                        path = replaced
-                        zip_lists[out_name].append(match[1])
-                        input_lists[out_name].add(match[1])
-                        wildcards[out_name] = f"{{{out_name}}}"
-
-                paths.add(path)
->>>>>>> c80f8774
 
             # now, check to see if unique
             if len(paths) == 0:
-                print(f'WARNING: no images found for {input_name}')
+                print(f"WARNING: no images found for {input_name}")
                 continue
             if len(paths) > 1:
                 print(
@@ -916,17 +781,10 @@
             # convert sets to lists
             input_lists = {key: list(val) for key, val in input_lists.items()}
 
-<<<<<<< HEAD
-        out_dict['input_path'][input_name] = input_path
-        out_dict['input_zip_lists'][input_name] = input_zip_lists
-        out_dict['input_lists'][input_name] = input_lists
-        out_dict['input_wildcards'][input_name] = input_wildcards
-=======
-            out_dict["input_path"][input_name] = in_path
-            out_dict["input_zip_lists"][input_name] = zip_lists
-            out_dict["input_lists"][input_name] = input_lists
-            out_dict["input_wildcards"][input_name] = wildcards
->>>>>>> c80f8774
+        out_dict["input_path"][input_name] = input_path
+        out_dict["input_zip_lists"][input_name] = input_zip_lists
+        out_dict["input_lists"][input_name] = input_lists
+        out_dict["input_wildcards"][input_name] = input_wildcards
 
     return out_dict
 
