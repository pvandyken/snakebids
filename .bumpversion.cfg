[bumpversion]
commit = True
tag = False
<<<<<<< HEAD
current_version = 0.3.12
=======
current_version = 0.3.1
>>>>>>> 05f5d1cb

[bumpversion:file:setup.py]
search = version="{current_version}"
replace = version="{new_version}"

[bumpversion:file:snakebids/project_template/cookiecutter.json]
search = "snakebids_version": "{current_version}"
replace = "snakebids_version": "{new_version}"<|MERGE_RESOLUTION|>--- conflicted
+++ resolved
@@ -1,11 +1,8 @@
 [bumpversion]
 commit = True
 tag = False
-<<<<<<< HEAD
 current_version = 0.3.12
-=======
 current_version = 0.3.1
->>>>>>> 05f5d1cb
 
 [bumpversion:file:setup.py]
 search = version="{current_version}"
